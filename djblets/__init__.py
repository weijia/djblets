#
# __init__.py -- Basic version and package information
#
# Copyright (c) 2007-2010  Christian Hammond
# Copyright (c) 2007-2010  David Trowbridge
#
# Permission is hereby granted, free of charge, to any person obtaining
# a copy of this software and associated documentation files (the
# "Software"), to deal in the Software without restriction, including
# without limitation the rights to use, copy, modify, merge, publish,
# distribute, sublicense, and/or sell copies of the Software, and to
# permit persons to whom the Software is furnished to do so, subject to
# the following conditions:
#
# The above copyright notice and this permission notice shall be included
# in all copies or substantial portions of the Software.
#
# THE SOFTWARE IS PROVIDED "AS IS", WITHOUT WARRANTY OF ANY KIND,
# EXPRESS OR IMPLIED, INCLUDING BUT NOT LIMITED TO THE WARRANTIES OF
# MERCHANTABILITY, FITNESS FOR A PARTICULAR PURPOSE AND NONINFRINGEMENT.
# IN NO EVENT SHALL THE AUTHORS OR COPYRIGHT HOLDERS BE LIABLE FOR ANY
# CLAIM, DAMAGES OR OTHER LIABILITY, WHETHER IN AN ACTION OF CONTRACT,
# TORT OR OTHERWISE, ARISING FROM, OUT OF OR IN CONNECTION WITH THE
# SOFTWARE OR THE USE OR OTHER DEALINGS IN THE SOFTWARE.
#


# The version of Djblets
#
# This is in the format of:
#
#   (Major, Minor, Micro, alpha/beta/rc/final, Release Number, Released)
#
<<<<<<< HEAD
VERSION = (0, 6, 6, 'alpha', 0, False)
=======
VERSION = (0, 6, 7, 'alpha', 0, False)
>>>>>>> 6f2b40cf


def get_version_string():
    version = '%s.%s' % (VERSION[0], VERSION[1])

    if VERSION[2]:
        version += ".%s" % VERSION[2]

    if VERSION[3] != 'final':
        if VERSION[3] == 'rc':
            version += ' RC%s' % VERSION[4]
        else:
            version += ' %s %s' % (VERSION[3], VERSION[4])

    if not is_release():
        version += " (dev)"

    return version


def get_package_version():
    version = '%s.%s' % (VERSION[0], VERSION[1])

    if VERSION[2]:
        version += ".%s" % VERSION[2]

    if VERSION[3] != 'final':
        version += '%s%s' % (VERSION[3], VERSION[4])

    return version


def is_release():
    return VERSION[5]


__version_info__ = VERSION[:-1]
__version__ = get_package_version()<|MERGE_RESOLUTION|>--- conflicted
+++ resolved
@@ -31,11 +31,7 @@
 #
 #   (Major, Minor, Micro, alpha/beta/rc/final, Release Number, Released)
 #
-<<<<<<< HEAD
-VERSION = (0, 6, 6, 'alpha', 0, False)
-=======
 VERSION = (0, 6, 7, 'alpha', 0, False)
->>>>>>> 6f2b40cf
 
 
 def get_version_string():
